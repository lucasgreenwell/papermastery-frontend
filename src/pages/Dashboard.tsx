import React, { useState, useEffect } from 'react';
import { useAuth } from '@/context/AuthContext';
import { Button } from '@/components/ui/button';
<<<<<<< HEAD
import { Brain, LogOut, Search, Upload, Network, ListFilter, Loader2 } from 'lucide-react';
import { Link, useNavigate, useLocation } from 'react-router-dom';
=======
import { Brain, LogOut, Search, Upload, Network, ListFilter, Loader2, ArrowDown } from 'lucide-react';
import { Link, useNavigate } from 'react-router-dom';
>>>>>>> 4bb21d31
import PaperCard from '@/components/ui-components/PaperCard';
import PaperUploadForm from '@/components/ui-components/PaperUploadForm';
import { useToast } from '@/hooks/use-toast';
import { Input } from '@/components/ui/input';
import { ToggleGroup, ToggleGroupItem } from '@/components/ui/toggle-group';
import { Tooltip, TooltipContent, TooltipProvider, TooltipTrigger } from '@/components/ui/tooltip';
import { ScatterChart, Scatter, XAxis, YAxis, ZAxis, Tooltip as RechartsTooltip, ResponsiveContainer } from 'recharts';
import PaperGraphView from '@/components/ui-components/PaperGraphView';
import { papersAPI } from '@/services/papersAPI';
import { PaperResponse } from '@/services/types';
import { isArxivUrl } from '@/utils/urlUtils';

// Sample arXiv URLs for quick testing
const SAMPLE_ARXIV_URLS = [
  "https://arxiv.org/abs/2303.08774", // GPT-4 Technical Report
  "https://arxiv.org/abs/2405.09033", // Claude 3.5 Sonnet Technical Report
  "https://arxiv.org/abs/2106.09685", // Codex Paper
  "https://arxiv.org/abs/1706.03762", // Attention Is All You Need
  "https://arxiv.org/abs/1810.04805", // BERT
];

const Dashboard = () => {
  const { user, signOut } = useAuth();
  const { toast } = useToast();
  const navigate = useNavigate();
  const location = useLocation();
  const [searchQuery, setSearchQuery] = useState('');
  const [viewMode, setViewMode] = useState<'list' | 'graph'>('list');
  const [papers, setPapers] = useState<PaperResponse[]>([]);
  const [isLoading, setIsLoading] = useState(true);
  const [isSubmitting, setIsSubmitting] = useState(false);
  const [error, setError] = useState<string | null>(null);
  const [sampleUrl, setSampleUrl] = useState<string | null>(null);

  // Fetch papers on component mount
  useEffect(() => {
    const fetchPapers = async () => {
      setIsLoading(true);
      setError(null);

      try {
        const fetchedPapers = await papersAPI.listPapers();
        setPapers(fetchedPapers);
      } catch (err: any) {
        console.error('Error fetching papers:', err);
        setError(err.message || 'Failed to fetch papers');
        toast({
          title: "Error",
          description: err.message || 'Failed to fetch papers',
          variant: "destructive",
        });
      } finally {
        setIsLoading(false);
      }
    };

    fetchPapers();
  }, [toast]);

  const handlePaperUpload = async (input: string | File, type: 'url' | 'file') => {
    setIsSubmitting(true);

    try {
      let response;
      let cachedContent = null;
      
      if (type === 'url') {
        // Store URL in local state for caching
        cachedContent = input;
        // Submit the paper URL to the API
        response = await papersAPI.submitPaper(input as string);
      } else if (type === 'file') {
        // Store file in local state for caching
        cachedContent = input;
        // Submit the paper file to the API
        response = await papersAPI.submitPaperFile(input as File);
      } else {
        throw new Error("Unsupported upload type");
      }

      // Cache the content and ID in local storage for recovery
      localStorage.setItem(`paper_${response.id}_content_type`, type);
      if (type === 'url') {
        localStorage.setItem(`paper_${response.id}_content`, cachedContent as string);
      }
      
      // Create a paper object with minimal information
      const newPaper = {
        id: response.id,
        title: "Processing...",
        authors: [],
        abstract: "",
        publication_date: new Date().toISOString(),
        source_url: type === 'url' ? input as string : "",
        source_type: type === 'url' ? (isArxivUrl(input as string) ? 'arxiv' : 'pdf') : 'file',
        tags: { status: "processing" }
      };

      // Add to paper list and navigate to details page
      setPapers(prevPapers => [newPaper, ...prevPapers]);

      toast({
        title: "Paper submitted successfully",
        description: "Your paper is now being processed.",
      });

      // Navigate to paper details page with cached content
      navigate(`/papers/${response.id}`, { 
        state: { 
          cachedContent, 
          contentType: type 
        } 
      });
    } catch (err: any) {
      console.error('Error uploading paper:', err);
      toast({
        title: "Error",
        description: err.message || 'Failed to upload paper',
        variant: "destructive",
      });
    } finally {
      setIsSubmitting(false);
    }
  };

  // Filter papers based on search query
  const filteredPapers = papers.filter(paper => {
    const searchLower = searchQuery.toLowerCase();

    // Search in title
    if (paper.title.toLowerCase().includes(searchLower)) {
      return true;
    }

    // Search in authors
    if (paper.authors.some(author => {
      if (typeof author === 'string') {
        return author.toLowerCase().includes(searchLower);
      }
      return author.name.toLowerCase().includes(searchLower);
    })) {
      return true;
    }

    return false;
  });

  // Format papers for graph view
  const formattedPapers = filteredPapers.map(paper => ({
    id: paper.id,
    title: paper.title,
    authors: paper.authors,
    x: Math.random() * 100, // Placeholder for x coordinate
    y: Math.random() * 100, // Placeholder for y coordinate
    size: 10, // Placeholder for size
  }));

  // Function to set a random sample arXiv URL
  const setSampleArxivUrl = () => {
    const randomIndex = Math.floor(Math.random() * SAMPLE_ARXIV_URLS.length);
    const url = SAMPLE_ARXIV_URLS[randomIndex];
    setSampleUrl(url);
    toast({
      title: "Sample URL added",
      description: `Added ${url} to the form`,
    });
  };

  return (
    <div className="min-h-screen bg-gray-50">
      <header className="bg-white border-b border-gray-200 sticky top-0 z-10">
        <div className="w-full px-2 sm:px-4 py-4 flex justify-between items-center">
          <Link to="/" className="flex items-center gap-2">
            <Brain className="text-blue-600" size={24} />
            <span className="font-bold text-xl">Paper Mastery</span>
          </Link>

          <div className="flex items-center space-x-4">
            <TooltipProvider>
              <Tooltip>
                <TooltipTrigger asChild>
                  <Button variant="ghost" onClick={signOut} className="flex items-center gap-2">
                    <LogOut className="h-5 w-5" />
                    <span className="hidden sm:inline">Sign Out</span>
                  </Button>
                </TooltipTrigger>
                <TooltipContent>
                  <p>Sign Out</p>
                </TooltipContent>
              </Tooltip>
            </TooltipProvider>
          </div>
        </div>
      </header>

      <main className="w-full px-2 sm:px-4 py-8">
        <div className="mb-8">
          <h1 className="text-2xl font-bold mb-6">My Research Papers</h1>

          <div className="grid grid-cols-1 lg:grid-cols-3 gap-6">
            <div className="lg:col-span-1">
              <div className="bg-white rounded-xl shadow-md p-4 border border-gray-100">
                <div className="flex items-center justify-between mb-4">
                  <h2 className="text-lg font-semibold">Upload a Paper</h2>
                  <TooltipProvider>
                    <Tooltip>
                      <TooltipTrigger asChild>
                        <Button 
                          variant="outline" 
                          size="sm" 
                          onClick={setSampleArxivUrl}
                          className="flex items-center"
                        >
                          <ArrowDown className="h-4 w-4 mr-1" />
                          Test URL
                        </Button>
                      </TooltipTrigger>
                      <TooltipContent>
                        <p>Insert a sample arXiv URL for testing</p>
                      </TooltipContent>
                    </Tooltip>
                  </TooltipProvider>
                </div>
                <PaperUploadForm onSubmit={handlePaperUpload} sampleUrl={sampleUrl} />
              </div>
            </div>

            <div className="lg:col-span-2 space-y-6">
              {/* View Toggle */}
              <div className="bg-white rounded-xl shadow-md p-4 border border-gray-100 flex justify-between items-center">
                <div className="relative flex-1 mr-4">
                  <Search className="absolute left-3 top-1/2 transform -translate-y-1/2 text-gray-400" size={18} />
                  <Input
                    placeholder="Search papers by title or author..."
                    className="pl-10"
                    value={searchQuery}
                    onChange={(e) => setSearchQuery(e.target.value)}
                  />
                </div>
                <div className="flex items-center">
                  <ToggleGroup type="single" value={viewMode} onValueChange={(value) => value && setViewMode(value as 'list' | 'graph')}>
                    <ToggleGroupItem value="list" aria-label="List view">
                      <ListFilter size={18} className="mr-2" />
                      List
                    </ToggleGroupItem>
                    <ToggleGroupItem value="graph" aria-label="Graph view">
                      <Network size={18} className="mr-2" />
                      Graph
                    </ToggleGroupItem>
                  </ToggleGroup>
                </div>
              </div>

              {/* Papers: List or Graph View */}
              {isLoading ? (
                <div className="bg-white rounded-xl shadow-md p-8 text-center border border-gray-100">
                  <Loader2 size={48} className="mx-auto text-blue-500 mb-4 animate-spin" />
                  <h3 className="text-lg font-medium text-gray-700 mb-2">Loading papers...</h3>
                  <p className="text-gray-500">Please wait while we fetch your papers.</p>
                </div>
              ) : error ? (
                <div className="bg-white rounded-xl shadow-md p-8 text-center border border-gray-100">
                  <h3 className="text-lg font-medium text-red-600 mb-2">Error loading papers</h3>
                  <p className="text-gray-500 mb-4">{error}</p>
                  <Button onClick={() => window.location.reload()}>
                    Try Again
                  </Button>
                </div>
              ) : viewMode === 'list' ? (
                <div className="space-y-4">
                  {isSubmitting && (
                    <div className="bg-blue-50 rounded-xl p-4 mb-4 flex items-center justify-center space-x-2">
                      <Loader2 size={20} className="text-blue-500 animate-spin" />
                      <span className="text-blue-700">Uploading paper...</span>
                    </div>
                  )}
                  {filteredPapers.length > 0 ? (
                    filteredPapers.map(paper => (
                      <PaperCard
                        key={paper.id}
                        id={paper.id}
                        title={paper.title}
                        authors={paper.authors}
                        publication_date={paper.publication_date}
                        skillLevel={0} // Placeholder for skill level
                      />
                    ))
                  ) : (
                    <div className="bg-white rounded-xl shadow-md p-8 text-center border border-gray-100">
                      <Upload size={48} className="mx-auto text-gray-300 mb-4" />
                      <h3 className="text-lg font-medium text-gray-700 mb-2">No papers found</h3>
                      <p className="text-gray-500 mb-4">
                        {searchQuery ? 'No papers match your search query.' : 'Start by uploading your first research paper.'}
                      </p>
                      {searchQuery && (
                        <Button variant="outline" onClick={() => setSearchQuery('')}>
                          Clear search
                        </Button>
                      )}
                    </div>
                  )}
                </div>
              ) : (
                <PaperGraphView papers={formattedPapers} />
              )}
            </div>
          </div>
        </div>
      </main>
    </div>
  );
};

export default Dashboard;<|MERGE_RESOLUTION|>--- conflicted
+++ resolved
@@ -1,13 +1,8 @@
 import React, { useState, useEffect } from 'react';
 import { useAuth } from '@/context/AuthContext';
 import { Button } from '@/components/ui/button';
-<<<<<<< HEAD
-import { Brain, LogOut, Search, Upload, Network, ListFilter, Loader2 } from 'lucide-react';
+import { Brain, LogOut, Search, Upload, Network, ListFilter, Loader2, ArrowDown } from 'lucide-react';
 import { Link, useNavigate, useLocation } from 'react-router-dom';
-=======
-import { Brain, LogOut, Search, Upload, Network, ListFilter, Loader2, ArrowDown } from 'lucide-react';
-import { Link, useNavigate } from 'react-router-dom';
->>>>>>> 4bb21d31
 import PaperCard from '@/components/ui-components/PaperCard';
 import PaperUploadForm from '@/components/ui-components/PaperUploadForm';
 import { useToast } from '@/hooks/use-toast';
