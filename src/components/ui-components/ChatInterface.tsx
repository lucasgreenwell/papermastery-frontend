--- conflicted
+++ resolved
@@ -7,13 +7,10 @@
 import { sendChatMessage, getConversationMessages, getPaperConversations, subscribeToMessages } from '@/lib/api/chat';
 import { paperHighlightAPI } from '@/lib/api/paperHighlight';
 import ConversationSidebar from './ConversationSidebar';
-<<<<<<< HEAD
 import { supabase } from '@/integrations/supabase/client';
 import { toast } from 'sonner';
-=======
 import MarkdownRenderer from './MarkdownRenderer';
 import { LiveChatMessage } from '@/types/chat';
->>>>>>> ce52dd9e
 
 interface ChatInterfaceProps {
   title?: string;
@@ -718,13 +715,13 @@
             </div>
           ) : (
             <>
-<<<<<<< HEAD
               {messages.map((message, index) => (
                 <div key={message.id} className="w-full">
                   <div 
                     className={cn(
                       "flex gap-3 items-start",
-                      index === 0 && "mt-6",
+                      index 
+                        0 && "mt-6",
                       message.sender === 'user' ? "justify-end" : "justify-start"
                     )}
                   >
@@ -733,63 +730,7 @@
                         <div 
                           className={cn(
                             "py-2 px-3 rounded-lg",
-                            "bg-blue-600 text-white"
-=======
-              {messages.map((message) => (
-                <div 
-                  key={message.id} 
-                  className={cn(
-                    "flex",
-                    getMessageSender(message) === 'user' ? "justify-end" : "justify-start"
-                  )}
-                >
-                  <div 
-                    className={cn(
-                      "flex items-start gap-2 max-w-[80%]",
-                      getMessageSender(message) === 'user' ? "flex-row-reverse" : "flex-row"
-                    )}
-                  >
-                    <div 
-                      className={cn(
-                        "w-8 h-8 rounded-full flex items-center justify-center flex-shrink-0",
-                        getMessageSender(message) === 'user' ? "bg-blue-100" : "bg-gray-100"
-                      )}
-                    >
-                      {getMessageSender(message) === 'user' ? (
-                        <User size={16} className="text-blue-600" />
-                      ) : (
-                        <Bot size={16} className="text-gray-600" />
-                      )}
-                    </div>
-                    
-                    <div className="flex flex-col gap-2">
-                      <div 
-                        className={cn(
-                          "py-2 px-3 rounded-lg",
-                          getMessageSender(message) === 'user' 
-                            ? "bg-blue-600 text-white" 
-                            : "bg-gray-100 text-gray-800"
-                        )}
-                      >
-                        {getMessageSender(message) === 'user' ? (
-                          <p className="text-sm whitespace-pre-wrap break-words">{getMessageContent(message)}</p>
-                        ) : (
-                          <div className={getMessageSender(message) === 'user' ? 'text-white' : 'text-gray-800'}>
-                            <MarkdownRenderer 
-                              content={getMessageContent(message)} 
-                              className={cn(
-                                "text-sm !prose-sm max-w-none !prose-p:my-1 !prose-pre:my-1 !prose-headings:my-1 !prose-ul:my-1 !prose-ol:my-1",
-                                getMessageSender(message) === 'user' ? '!prose-invert' : ''
-                              )}
-                            />
-                          </div>
-                        )}
-                        <span 
-                          className={cn(
-                            "text-xs block mt-1",
-                            getMessageSender(message) === 'user' ? "text-blue-100" : "text-gray-500"
->>>>>>> ce52dd9e
-                          )}
+                            "bg-blue-600 text-white"                          )}
                         >
                           <p className="text-sm whitespace-pre-wrap break-words">
                             {message.text || "(No message content)"}
